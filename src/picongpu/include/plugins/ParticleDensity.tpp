/**
 * Copyright 2013 Axel Huebl, Heiko Burau, Rene Widera
 *
 * This file is part of PIConGPU. 
 * 
 * PIConGPU is free software: you can redistribute it and/or modify 
 * it under the terms of the GNU General Public License as published by 
 * the Free Software Foundation, either version 3 of the License, or 
 * (at your option) any later version. 
 * 
 * PIConGPU is distributed in the hope that it will be useful, 
 * but WITHOUT ANY WARRANTY; without even the implied warranty of 
 * MERCHANTABILITY or FITNESS FOR A PARTICULAR PURPOSE.  See the 
 * GNU General Public License for more details. 
 * 
 * You should have received a copy of the GNU General Public License 
 * along with PIConGPU.  
 * If not, see <http://www.gnu.org/licenses/>. 
 */ 
 
#include "math/vector/Int.hpp"
#include "math/vector/Float.hpp"
#include "math/vector/Size_t.hpp"
#include "cuSTL/container/PseudoBuffer.hpp"
#include "dataManagement/DataConnector.hpp"
#include "fields/FieldB.hpp"
#include "fields/FieldE.hpp"
#include "math/vector/compile-time/Int.hpp"
#include "math/vector/compile-time/Size_t.hpp"
#include "cuSTL/algorithm/mpi/Gather.hpp"
#include "cuSTL/algorithm/kernel/Reduce.hpp"
#include "cuSTL/algorithm/kernel/ForeachBlock.hpp"
#include "cuSTL/algorithm/host/Foreach.hpp"
#include "cuSTL/container/DeviceBuffer.hpp"
#include "cuSTL/container/HostBuffer.hpp"
#include "cuSTL/cursor/tools/slice.hpp"
#include "lambda/Expression.hpp"
#include "cuSTL/container/PNGBuffer.hpp"
#include <sstream>
#include "particles/access/Cell2Particle.hpp"
#include "cuSTL/cursor/MultiIndexCursor.hpp"
#include <fstream>

namespace picongpu
{
namespace heiko
{
    
template<typename BlockDim>
struct ParticleDensityKernel
{
    typedef void result_type;

    int planeDir;
    int localPlane;
    ParticleDensityKernel() {}
    ParticleDensityKernel(int planeDir, int localPlane)
    : planeDir(planeDir), localPlane(localPlane) {}

    template<typename FramePtr, typename Field>
    DINLINE void operator()(FramePtr frame, uint16_t particleID, Field field, const ::PMacc::math::Int<3>& blockCellIdx)
    {
        lcellId_t linearCellIdx = (*frame)[particleID][localCellIdx_];
        ::PMacc::math::Int<3> cellIdx(linearCellIdx % BlockDim::x::value,
                               (linearCellIdx / BlockDim::x::value) % BlockDim::x::value,
                               linearCellIdx / (BlockDim::x::value * BlockDim::y::value));
        if(cellIdx[planeDir] != localPlane) return;

        ::PMacc::math::Int<3> globalCellIdx = blockCellIdx - (PMacc::math::Int<3>)BlockDim().vec() + cellIdx;
        /// \warn reduce a normalized float_X with particleAccess::Weight() / NUM_EL_PER_PARTICLE
        ///       to avoid overflows for heavy weightings
        ///
        atomicAdd(&(*field(globalCellIdx.shrink<2>((planeDir+1)%3))), (int)(*frame)[particleID][weighting_]);
    }
};

template<typename ParticlesType>
ParticleDensity<ParticlesType>::ParticleDensity(std::string name, std::string prefix)
    : name(name), prefix(prefix)
{
    Environment<>::getInstance().getModuleConnector().registerModule(this);
}

template<typename ParticlesType>
void ParticleDensity<ParticlesType>::moduleRegisterHelp(po::options_description& desc)
{
    desc.add_options()
        ((this->prefix + "_frequency").c_str(),
        po::value<uint32_t > (&this->notifyFrequency)->default_value(0), "notify frequency");
    desc.add_options()
        ((this->prefix + "_factor").c_str(),
        po::value<float_X> (&this->factor)->default_value(float_X(1.0)), "factor");
    desc.add_options()
        ((this->prefix + "_plane").c_str(),
        po::value<int> (&this->plane)->default_value(2), "specifies the axis which stands on the cutting plane (0,1,2)");
    desc.add_options()
        ((this->prefix + "_slicePoint").c_str(),
        po::value<float_X> (&this->slicePoint)->default_value(float_X(0.5)), "slice point 0.0 <= x <= 1.0");
}

template<typename ParticlesType>
std::string ParticleDensity<ParticlesType>::moduleGetName() const {return this->name;}

template<typename ParticlesType>
void ParticleDensity<ParticlesType>::moduleLoad()
{
    Environment<>::getInstance().getDataConnector().registerObserver(this, this->notifyFrequency);
}

template<typename ParticlesType>
void ParticleDensity<ParticlesType>::moduleUnload(){}

template<typename ParticlesType>
void ParticleDensity<ParticlesType>::notify(uint32_t currentStep)
{
<<<<<<< HEAD
    DataConnector &dc = DataConnector::getInstance();
    this->particles = &(dc.getData<ParticlesType > (ParticlesType::FrameType::getName(), true));
=======
    DataConnector &dc = Environment<>::getInstance().getDataConnector();
    this->particles = &(dc.getData<ParticlesType > ((uint32_t) ParticlesType::FrameType::CommunicationTag, true));
>>>>>>> 3a976236
    

    namespace vec = ::PMacc::math;
    typedef vec::CT::Size_t<TILE_WIDTH, TILE_HEIGHT, TILE_DEPTH> BlockDim;
    container::PseudoBuffer<float3_X, 3> fieldE
        (dc.getData<FieldE > (FieldE::getName(), true).getGridBuffer().getDeviceBuffer());
    zone::SphericZone<3> coreBorderZone(fieldE.zone().size - (size_t)2*BlockDim().vec(),
                                        fieldE.zone().offset + (vec::Int<3>)BlockDim().vec());

    container::DeviceBuffer<int, 2> density(coreBorderZone.size.shrink<2>((plane+1)%3));
    density.assign(0);
    
    PMacc::GridController<3>& con = PMacc::Environment<3>::getInstance().getGridController();
    vec::Size_t<3> gpuDim = (vec::Size_t<3>)con.getGpuNodes();
    vec::Size_t<3> globalGridSize = gpuDim * coreBorderZone.size;
    
    int globalPlanePos = globalGridSize[plane] * this->slicePoint;
    int localPlanePos = globalPlanePos % coreBorderZone.size[plane];
    int gpuPos = globalPlanePos / coreBorderZone.size[plane];
    int superCell = localPlanePos / BlockDim().vec()[plane];
    int cellWithinSuperCell = localPlanePos % BlockDim().vec()[plane];
    vec::Size_t<3> planeVec(0); planeVec[plane] = 1;
    vec::Size_t<3> orthoPlaneVec(1); orthoPlaneVec[plane] = 0;
    
    zone::SphericZone<3> gpuGatheringZone(orthoPlaneVec * gpuDim + planeVec * vec::Size_t<3>(1,1,1), 
                                          (vec::Int<3>)planeVec * gpuPos);
    algorithm::mpi::Gather<3> gather(gpuGatheringZone);
    if(!gather.participate()) return;
    
    zone::SphericZone<3> superCellSliceZone(orthoPlaneVec * coreBorderZone.size + planeVec * (vec::Size_t<3>)BlockDim().vec(),
                                            coreBorderZone.offset + (vec::Int<3>)planeVec * superCell * (int)BlockDim().vec()[plane]);
    
    using namespace lambda;
    algorithm::kernel::ForeachBlock<BlockDim>()
        (superCellSliceZone, cursor::make_MultiIndexCursor<3>(),
        expr(particleAccess::Cell2Particle<BlockDim>())
            (this->particles->getDeviceParticlesBox(),
            _1, ParticleDensityKernel<BlockDim>(plane, cellWithinSuperCell), density.origin(), _1));
            
    container::HostBuffer<int, 2> density_host(density.size());
    density_host = density;
    container::HostBuffer<int, 2> globalDensity(density.size() * gpuDim.shrink<2>((plane+1)%3));
    gather(globalDensity, density_host, plane);
    if(!gather.root()) return;
        
    std::stringstream filename;
    filename << "density_" << currentStep << ".dat";
    std::ofstream file(filename.str().c_str());
    /// \warn reduce a normalized float_X with particleAccess::Weight() / NUM_EL_PER_PARTICLE
    ///       to avoid overflows for heavy weightings
    ///
    /// \warn multiply normalized float_X "count" with NUM_EL_PER_PARTICLE here (as double!)
    ///
    file << globalDensity;
}

}
}<|MERGE_RESOLUTION|>--- conflicted
+++ resolved
@@ -113,13 +113,8 @@
 template<typename ParticlesType>
 void ParticleDensity<ParticlesType>::notify(uint32_t currentStep)
 {
-<<<<<<< HEAD
-    DataConnector &dc = DataConnector::getInstance();
+    DataConnector &dc = Environment<>::getInstance().getDataConnector();
     this->particles = &(dc.getData<ParticlesType > (ParticlesType::FrameType::getName(), true));
-=======
-    DataConnector &dc = Environment<>::getInstance().getDataConnector();
-    this->particles = &(dc.getData<ParticlesType > ((uint32_t) ParticlesType::FrameType::CommunicationTag, true));
->>>>>>> 3a976236
     
 
     namespace vec = ::PMacc::math;
