--- conflicted
+++ resolved
@@ -25,10 +25,7 @@
 #include "traits/SIBaseUnits.hpp"
 #include "traits/PICToOpenPMD.hpp"
 #include "traits/HasIdentifier.hpp"
-<<<<<<< HEAD
-=======
 #include "assert.hpp"
->>>>>>> b3fac727
 
 #include "plugins/ISimulationPlugin.hpp"
 
@@ -246,17 +243,10 @@
         /* write constant particle records to hdf5 file
          *   ions with variable charge due to a boundElectrons attribute do not write charge
          */
-<<<<<<< HEAD
-        typedef typename PMacc::traits::HasIdentifier<
-            FrameType,
-            boundElectrons
-        >::type hasBoundElectrons;
-=======
         using hasBoundElectrons = typename PMacc::traits::HasIdentifier<
             FrameType,
             boundElectrons
         >::type;
->>>>>>> b3fac727
         if( ! hasBoundElectrons::value )
         {
             const float_64 charge( frame::getCharge<FrameType>() );
