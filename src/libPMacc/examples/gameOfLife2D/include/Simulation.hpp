--- conflicted
+++ resolved
@@ -69,23 +69,8 @@
         
         GridController<DIM2>& gc = Environment<DIM2>::getInstance().getGridController();
         
-        /*IMPORTANT: this must called at first PMacc function, before any other grid magic can used*/
-        gc.init(devices, periodic);
         setDevice((int) (gc.getHostRank())); //do this after gridcontroller init
 
-<<<<<<< HEAD
-        StreamController::getInstance().activate();
-        Manager::getInstance();
-        TransactionManager::getInstance();
-=======
-        //Environment::getInstance().getStreamController(); // no init()
-        //Environment::getInstance().getManager(); // no init()
-        //Environment::getInstance().getTransactionManager(); // no init()
->>>>>>> 3a976236
-
-        Space localGridSize(gridSize / devices);
-        Environment<DIM2>::getInstance().getSubGrid().init(localGridSize, gridSize,
-                 gc.getPosition() * localGridSize);
     }
 
     virtual ~Simulation()
